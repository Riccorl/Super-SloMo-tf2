--- conflicted
+++ resolved
@@ -86,11 +86,4 @@
     image = tf.image.decode_jpeg(image, channels=3)
     # Use `convert_image_dtype` to convert to floats in the [0,1] range.
     image = tf.image.convert_image_dtype(image, tf.float32)
-<<<<<<< HEAD
-    if train:
-        # normalize image
-        # image = (image / 127.5) - 1
-        image = tf.image.per_image_standardization(image)
-=======
->>>>>>> 57b70a46
     return image