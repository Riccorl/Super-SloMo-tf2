import pathlib

import tensorflow as tf


def load_dataset(
    data_dir: pathlib.Path,
    batch_size: int = 32,
    buffer_size: int = 1000,
    cache: bool = False,
    train: bool = True,
):
    """
    Prepare the tf.data.Dataset for training
    :param data_dir: directory of the dataset
    :param batch_size: size of the batch
    :param buffer_size: the number of elements from this
        dataset from which the new dataset will sample.
    :param cache: if True, cache the dataset
    :param train: if True, agument and shuffle the dataset
    :return: the dataset in input
    """
    autotune = tf.data.experimental.AUTOTUNE
    ds = tf.data.Dataset.list_files(str(data_dir / "*"))
    ds = ds.map(lambda x: load_frames(x, train), num_parallel_calls=autotune)
    # use `.cache(filename)` to cache preprocessing work for datasets that don't
    # fit in memory. It cause memory leak, check with more memory.
    if cache:
        if isinstance(cache, str):
            ds = ds.cache(cache)
        else:
            ds = ds.cache()
    if train:
        ds = ds.shuffle(buffer_size=buffer_size)
    # `prefetch` lets the dataset fetch batches in the background while the model is training.
    ds = ds.batch(batch_size, drop_remainder=True).prefetch(autotune)
    return ds


<<<<<<< HEAD
def data_augment(frames, frames_t):
    """
    Augment the images in the dataset
    :param frames: frames
    :param frame_t: frame target
    :return: the frames augmented
    """
    w, h = 352, 352
    resized = tuple([tf.image.resize(f, [w, h]) for f in frames[:2]] + [frames[2]])
    # frames_t = [tf.image.resize(frame_t, [w, h]) for frame_t in frames_t]
    frames_t = tf.map_fn(lambda x: tf.image.resize(x, [w, h]), frames_t, dtype=tf.float32)

    return resized, frames_t


def load_frames(folder_path: str):
=======
def load_frames(folder_path: str, train: bool):
>>>>>>> 57b70a46
    """
    Load the frames in the folder specified by folder_path
    :param folder_path: folder path where frames are located
    :param train: if true, augment images
    :return: the decoded frames
    """
    files = tf.io.matching_files(folder_path + "/*.jpg")

    sampled_indeces = tf.random.shuffle(tf.range(12))[:3]
    sampled_indeces = tf.sort(sampled_indeces)
    sampled_files = tf.gather(files, sampled_indeces)

    frame_0 = decode_img(sampled_files[0])
<<<<<<< HEAD
    frame_1 = decode_img(sampled_files[-1])
    # frame_t = decode_img(sampled_files[1])
    frames_t = tf.map_fn(lambda x: decode_img(x), sampled_files[1:-1], dtype=tf.float32)
    # for file in sampled_files[1:-1]:
    #     frames_t.append(decode_img(file))
    return (frame_0, frame_1, sampled_indeces[1:-1]), frames_t
=======
    frame_1 = decode_img(sampled_files[2])
    frame_t = decode_img(sampled_files[1])
    
    if train:
        frames = data_augment(tf.concat([frame_0, frame_1, frame_t], axis=2))
        frame_0, frame_1, frame_t = frames[:, :, :3], frames[:, :, 3:6], frames[:, :, 6:9]
    return (frame_0, frame_1, sampled_indeces[1]), frame_t
>>>>>>> 57b70a46


def data_augment(image):
    # resize and rancom crop
    image = tf.image.resize(image, [360, 360])
    # image = tf.image.resize(image, [352, 352])
    image = tf.image.random_crop(image, size=[352, 352, 9])
    # random flip
    image = tf.image.random_flip_left_right(image)
    # normalization
    # mean = tf.tile(tf.constant([0.485, 0.456, 0.406]))
    # std = tf.tile(tf.constant([0.229, 0.224, 0.225]))
    # image = (image - mean) / std
    # image = tf.image.per_image_standardization(image)
    return image


def decode_img(image: str):
    """
    Decode the image from its filename
    :param image: the image to decode
    :return: the image decoded
    """
    image = tf.io.read_file(image)
    # convert the compressed string to a 3D uint8 tensor
    image = tf.image.decode_jpeg(image, channels=3)
    # Use `convert_image_dtype` to convert to floats in the [0,1] range.
    image = tf.image.convert_image_dtype(image, tf.float32)
    return image<|MERGE_RESOLUTION|>--- conflicted
+++ resolved
@@ -37,26 +37,7 @@
     return ds
 
 
-<<<<<<< HEAD
-def data_augment(frames, frames_t):
-    """
-    Augment the images in the dataset
-    :param frames: frames
-    :param frame_t: frame target
-    :return: the frames augmented
-    """
-    w, h = 352, 352
-    resized = tuple([tf.image.resize(f, [w, h]) for f in frames[:2]] + [frames[2]])
-    # frames_t = [tf.image.resize(frame_t, [w, h]) for frame_t in frames_t]
-    frames_t = tf.map_fn(lambda x: tf.image.resize(x, [w, h]), frames_t, dtype=tf.float32)
-
-    return resized, frames_t
-
-
-def load_frames(folder_path: str):
-=======
 def load_frames(folder_path: str, train: bool):
->>>>>>> 57b70a46
     """
     Load the frames in the folder specified by folder_path
     :param folder_path: folder path where frames are located
@@ -70,14 +51,6 @@
     sampled_files = tf.gather(files, sampled_indeces)
 
     frame_0 = decode_img(sampled_files[0])
-<<<<<<< HEAD
-    frame_1 = decode_img(sampled_files[-1])
-    # frame_t = decode_img(sampled_files[1])
-    frames_t = tf.map_fn(lambda x: decode_img(x), sampled_files[1:-1], dtype=tf.float32)
-    # for file in sampled_files[1:-1]:
-    #     frames_t.append(decode_img(file))
-    return (frame_0, frame_1, sampled_indeces[1:-1]), frames_t
-=======
     frame_1 = decode_img(sampled_files[2])
     frame_t = decode_img(sampled_files[1])
     
@@ -85,7 +58,6 @@
         frames = data_augment(tf.concat([frame_0, frame_1, frame_t], axis=2))
         frame_0, frame_1, frame_t = frames[:, :, :3], frames[:, :, 3:6], frames[:, :, 6:9]
     return (frame_0, frame_1, sampled_indeces[1]), frame_t
->>>>>>> 57b70a46
 
 
 def data_augment(image):
